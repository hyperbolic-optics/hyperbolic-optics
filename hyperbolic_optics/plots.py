--- conflicted
+++ resolved
@@ -729,14 +729,9 @@
     
     # Set plot limits and aspect ratio
     ax.set_aspect('equal')
-<<<<<<< HEAD
     ax.set_xlim(-max_k * 1.1, max_k * 1.1)
     ax.set_ylim(-max_k * 1.1, max_k * 1.1)
 
-=======
-    ax.set_xlim(-max_k * 1.05, max_k * 1.05)
-    ax.set_ylim(-max_k * 1.05, max_k * 1.05)
->>>>>>> d58836c1
     
     # Determine step size based on the range
     if max_k < 3:
@@ -746,19 +741,7 @@
     elif max_k < 15:
         step = 3    # Steps of 3 for larger ranges
     else:
-<<<<<<< HEAD
         step = 5    # Steps of 5 for very large ranges
-    
-    # Calculate maximum tick value
-    max_tick = (int(max_k) // step) * step
-    
-    # Generate symmetrical ticks around zero
-    positive_ticks = np.arange(0, max_tick + step/2, step)
-    negative_ticks = -np.arange(step, max_tick + step/2, step)
-    ticks = np.concatenate([negative_ticks, positive_ticks])
-    ticks = ticks[np.abs(ticks) <= max_k]
-=======
-        tick_spacing = 3
 
     # Generate negative ticks (going backwards from 0)
     neg_ticks = np.arange(0, -int(max_k) - 1, -tick_spacing)
@@ -767,7 +750,6 @@
     # Combine them, excluding the duplicate 0
     ticks = np.concatenate([neg_ticks[1:], pos_ticks])
 
->>>>>>> d58836c1
     ax.set_xticks(ticks)
     ax.set_yticks(ticks)
     
